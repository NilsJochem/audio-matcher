--- conflicted
+++ resolved
@@ -108,18 +108,6 @@
     let n_workers = config.threads;
     let pool = ThreadPool::new(n_workers);
     let (tx, rx) = std::sync::mpsc::channel::<Vec<Peak<SampleType>>>();
-<<<<<<< HEAD
-    let start = Instant::now();
-
-    for (i, chunk) in chunked(
-        m_samples,
-        chunk_size as usize + overlap_length as usize,
-        chunk_size as usize,
-    )
-    .enumerate()
-    {
-        assert!(chunks > i, "to many chunks");
-=======
 
     let mut progress = Progress::new_external_bound(
         chunked(
@@ -142,7 +130,6 @@
 
         let [f1, f2] = OnceCallback::new(&holder);
 
->>>>>>> 24164755
         let algo_with_sample = Arc::clone(&algo_with_sample);
         let tx = Sender::clone(&tx);
         pool.execute(move || {
@@ -164,17 +151,9 @@
     }
 
     pool.join();
-<<<<<<< HEAD
-    Arc::into_inner(progress_bar)
-        .expect("reference to Arc<ProgressBar> remaining")
-        .finish_output();
-    assert!(pool.panic_count() == 0, "some worker threads paniced");
-    rx.iter()
-=======
 
     assert!(pool.panic_count() == 0, "some worker threads paniced");
     rx.into_iter()
->>>>>>> 24164755
         .take(chunks)
         .flatten()
         .sorted_by(|a, b| Ord::cmp(&a.position.start, &b.position.start))
