#![warn(
    clippy::nursery,
    clippy::pedantic,
    clippy::empty_structs_with_brackets,
    clippy::format_push_string,
    clippy::if_then_some_else_none,
    clippy::impl_trait_in_params,
    clippy::missing_assert_message,
    clippy::multiple_inherent_impl,
    clippy::non_ascii_literal,
    clippy::self_named_module_files,
    clippy::semicolon_inside_block,
    clippy::separated_literal_suffix,
    clippy::str_to_string,
    clippy::string_to_string
)]
#![allow(
    clippy::cast_possible_truncation,
    clippy::cast_precision_loss,
    clippy::cast_lossless,
    clippy::cast_sign_loss,
    clippy::missing_errors_doc,
    clippy::missing_panics_doc,
    clippy::must_use_candidate
)]

pub mod args;
pub mod audio_matcher;
mod data;
mod errors;
mod iter;
pub mod leveled_output;
pub mod mp3_reader;

use errors::CliError;
use itertools::Itertools;
use leveled_output::{debug, error, info, verbose};
use mp3_reader::SampleType;
use std::{time::Duration, usize};

const fn offset_range(range: &std::ops::Range<usize>, offset: usize) -> std::ops::Range<usize> {
    (range.start + offset)..(range.end + offset)
}

fn print_offsets(peaks: &[find_peaks::Peak<SampleType>], sr: u16) {
    if peaks.is_empty() {
        info(&"no offsets found");
    }
    for (i, peak) in peaks.iter().enumerate() {
        let (hours, minutes, seconds) = crate::split_duration(&start_as_duration(peak, sr));
        info(&format!(
            "Offset {}: {:0>2}:{:0>2}:{:0>2} with prominence {}",
            i + 1,
            hours,
            minutes,
            seconds,
            &peak.prominence.unwrap()
        ));
    }
}

pub(crate) const fn start_as_duration(peak: &find_peaks::Peak<f32>, sr: u16) -> Duration {
    Duration::from_secs((peak.position.start / sr as usize) as u64)
}

#[inline]
pub const fn split_duration(duration: &Duration) -> (usize, usize, usize) {
    let elapsed = duration.as_secs() as usize;
    let seconds = elapsed % 60;
    let minutes = (elapsed / 60) % 60;
    let hours = elapsed / 3600;
    (hours, minutes, seconds)
}

pub fn run(args: args::Arguments) -> Result<(), CliError> {
    unsafe {
        crate::leveled_output::OUTPUT_LEVEL = args.output_level.into();
    }
    debug(&format!("{args:#?}"));

    verbose(&"preparing data");
    let sr;
    let s_samples;
    let m_samples;
    {
        let (s_sr, m_sr);
        (s_sr, s_samples) = mp3_reader::read_mp3(&(&args.snippet))?;
        (m_sr, m_samples) = mp3_reader::read_mp3(&args.within.first().unwrap())?;

        if s_sr != m_sr {
            return Err(errors::CliError::SampleRateMismatch(s_sr, m_sr));
        }
        sr = s_sr;
    }
    verbose(&"collecting snippet");
    let sample_data = s_samples.collect::<Box<[SampleType]>>();
    verbose(&"preparing algo");
    let algo = audio_matcher::LibConvolve::new(sample_data);

    verbose(&"collecting duration");
    let s_duration = mp3_reader::mp3_duration(&(&args.snippet), false)?;
    let m_duration = mp3_reader::mp3_duration(&args.within.first().unwrap(), false)?;
    verbose(&"calculation chunks");
    let peaks = audio_matcher::calc_chunks(
        sr,
        m_samples,
        algo,
        m_duration,
        true,
        audio_matcher::Config::from_args(&args, s_duration),
    );

    print_offsets(&peaks, sr);
    debug(&format!("found peaks {:#?}", &peaks));

    info(&"");
    if let Some(out_path) = args
        .out_file
        .out_file
        .or_else(|| {
            (!args.out_file.no_out).then(|| {
                let mut path = args.within.first().unwrap().clone();
                path.set_extension("txt");
                path
            })
        })
        .filter(|path| {
            let out = !std::path::Path::new(path).exists()
                || ask_consent(
                    &format!("file '{}' already exists, overwrite", path.display()),
                    args.always_answer,
                );
            if !out {
                error(&format!("won't overwrite '{}'", path.display()));
            }
            out
        })
    {
        verbose(&format!("writing result to '{}'", out_path.display()));
        write_text_marks(
            &peaks,
            sr as SampleType,
            &out_path,
            Duration::from_secs(7),
            args.dry_run,
        )?;
    }

    Ok(())
}

fn ask_consent(msg: &str, args: args::Inputs) -> bool {
    if args.yes || args.no {
        return args.yes;
    }
    print!("{msg} [y/n]: ");
    for _ in 0..args.trys {
        let rin: String = text_io::read!("{}\n");
        if ["y", "yes", "j", "ja"].contains(&rin.as_str()) {
            return true;
        } else if ["n", "no", "nein"].contains(&rin.as_str()) {
            return false;
        }
        print!("couldn't parse that, please try again [y/n]: ");
    }
    println!("probably not");
    false
}

fn write_text_marks<P: AsRef<std::path::Path>>(
    peaks: &[find_peaks::Peak<SampleType>],
    sr: SampleType,
    path: P,
    delay_start: Duration,
    dry_run: bool,
) -> Result<(), CliError> {
    let out = peaks
        .iter()
        .map(|p| Duration::from_secs_f64(p.position.start as f64 / sr as f64))
        .tuple_windows()
        .enumerate()
<<<<<<< HEAD
        .map(|(i, (start, end))| {
            Into::<String>::into(&data::TimeLabel::new(start + delay_start, end, i + 1))
        })
        .join("\n");
=======
    {
        out += (start as f64 + in_between.as_secs_f64())
            .to_string()
            .as_str();
        out.push('\t');
        out += (end).to_string().as_str();
        out.push_str("\tSegment ");
        out += (i + 1).to_string().as_str();
        out.push('\n');
    }
>>>>>>> 3e798a5a

    if dry_run {
        info(&format!(
            "writing \"\"\"\n{out}\"\"\" > {}",
            path.as_ref().display()
        ));
    } else {
        std::fs::write(&path, out).map_err(|_| errors::CliError::CantCreateFile(path.into()))?;
    }
    Ok(())
}<|MERGE_RESOLUTION|>--- conflicted
+++ resolved
@@ -179,23 +179,10 @@
         .map(|p| Duration::from_secs_f64(p.position.start as f64 / sr as f64))
         .tuple_windows()
         .enumerate()
-<<<<<<< HEAD
         .map(|(i, (start, end))| {
             Into::<String>::into(&data::TimeLabel::new(start + delay_start, end, i + 1))
         })
         .join("\n");
-=======
-    {
-        out += (start as f64 + in_between.as_secs_f64())
-            .to_string()
-            .as_str();
-        out.push('\t');
-        out += (end).to_string().as_str();
-        out.push_str("\tSegment ");
-        out += (i + 1).to_string().as_str();
-        out.push('\n');
-    }
->>>>>>> 3e798a5a
 
     if dry_run {
         info(&format!(
